# Copyright (C) 2024 ANSYS, Inc. and/or its affiliates.
# SPDX-License-Identifier: MIT
#
#
# Permission is hereby granted, free of charge, to any person obtaining a copy
# of this software and associated documentation files (the "Software"), to deal
# in the Software without restriction, including without limitation the rights
# to use, copy, modify, merge, publish, distribute, sublicense, and/or sell
# copies of the Software, and to permit persons to whom the Software is
# furnished to do so, subject to the following conditions:
#
# The above copyright notice and this permission notice shall be included in all
# copies or substantial portions of the Software.
#
# THE SOFTWARE IS PROVIDED "AS IS", WITHOUT WARRANTY OF ANY KIND, EXPRESS OR
# IMPLIED, INCLUDING BUT NOT LIMITED TO THE WARRANTIES OF MERCHANTABILITY,
# FITNESS FOR A PARTICULAR PURPOSE AND NONINFRINGEMENT. IN NO EVENT SHALL THE
# AUTHORS OR COPYRIGHT HOLDERS BE LIABLE FOR ANY CLAIM, DAMAGES OR OTHER
# LIABILITY, WHETHER IN AN ACTION OF CONTRACT, TORT OR OTHERWISE, ARISING FROM,
# OUT OF OR IN CONNECTION WITH THE SOFTWARE OR THE USE OR OTHER DEALINGS IN THE
# SOFTWARE.

from dataclasses import asdict, dataclass, field
from typing import TYPE_CHECKING, Any, List, Literal, Optional

from ansys.simai.core.errors import InvalidArguments, ProcessingError
from ansys.simai.core.utils.misc import dict_get

if TYPE_CHECKING:
    from ansys.simai.core.data.projects import Project

SupportedBuildPresets = {
    "debug": "debug",
    "1_day": "short",
    "2_days": "default",
    "7_days": "long",
}


@dataclass
class DomainAxisDefinition:
    """Defines an axis in the Domain of Analysis.

    Args:
        position: Anchor point position.

                    | *relative_to_min*: `VolXmin = xmin - value`

                    | *relative_to_max*: `VolXmax = xmax + value`

                    | *relative_to_center*: `(xmin+xmax)/2 - value`

                    | *absolute*: `VolXmin = value`

        value:      Distance of the anchor from the position.
                        When ``position=absolute``, the distance can be either positive or negative.
                        In any other case, only positive values are accepted.
        length:     Length of the Domain of Analysis along the axis. Only positive numbers are accepted.

    Example:
        Define the Z-axis(i.e., height) in a Domain of Analysis

        .. code-block:: python

            from ansys.simai.core.data.models import DomainAxisDefinition, DomainOfAnalysis

            # Get the last configuration from a project
            bld_conf = my_project.last_model_configuration

            # Define a new axis for the Domain of Analysis
            new_doa_height = DomainAxisDefinition("relative_to_min", 180.5, 99.1)

            # Assign the new Domain of Analysis to the configuration
            bld_conf.domain_of_analysis.height = new_doa_height

    """

    def __post_init__(self):
        """Assess whether the value and length are correctly set."""

        self.__validate_length(self.length)
        self.__validate_value(self.value)

    def __set_value(self, val: float):
        self.__validate_value(val)
        self.__dict__["value"] = val

    def __get_value(self):
        return self.__dict__.get("value")

    def __validate_value(self, val: float):
        if val < 0 and self.position != "absolute":
            raise InvalidArguments(
                f"{self.__class__.__name__}: 'value' must be a positive number when the position is not 'absolute'.",
            ) from None

    def __set_length(self, lgth: float):
        self.__validate_length(lgth)
        self.__dict__["length"] = lgth

    def __get_length(self):
        return self.__dict__.get("length")

    def __validate_length(self, lgth: float):
        if not lgth > 0:
            raise InvalidArguments(
                f"{self.__class__.__name__}: 'length' must be a positive number.",
            ) from None

    position: Literal["relative_to_min", "relative_to_max", "relative_to_center", "absolute"]
    value: float = property(__get_value, __set_value)
    length: float = property(__get_length, __set_length)

    del __set_length, __set_value, __get_length, __get_value


@dataclass
class DomainOfAnalysis:
    """Defines the Domain of Analysis.

    Args:
        length: Domain of Analysis along the X axis
        width: Domain of Analysis along the Y axis
        height: Domain of Analysis along the Z axis

    Example:
        Get the Domain of Analysis from a configuration and replace it with a new one

        .. code-block:: python

            from ansys.simai.core.data.models import DomainOfAnalysis

            # Get the last configuration from a project
            bld_conf = my_project.last_model_configuration

            # Define a new Domain of Analysis
            new_doa = DomainOfAnalysis(
                length=("relative_to_max", 5, 8.1),
                width=("relative_to_max", 5, 8.1),
                height=("absolute", -4.5, 0.1),
            )

            # Assign the new Domain of Analysis to the configuration
            bld_conf.domain_of_analysis = new_doa

    """

    length: DomainAxisDefinition = None
    width: DomainAxisDefinition = None
    height: DomainAxisDefinition = None

    def __post_init__(self):
        if isinstance(self.length, tuple):
            self.length = DomainAxisDefinition(*self.length)
        if isinstance(self.width, tuple):
            self.width = DomainAxisDefinition(*self.width)
        if isinstance(self.height, tuple):
            self.height = DomainAxisDefinition(*self.height)


@dataclass
class GlobalCoefficientDefinition:
    """Global coefficient definition/parameter field.

    Args:
        formula: Global Coefficient formula.
        name: Global Coefficient name.
    """

    formula: str
    name: str


@dataclass
class ModelInput:
    """Model inputs.

    Args:
        surface: Input surface variables.
        boundary_conditions: Boundary conditions.
    """

    surface: list[str] = None
    boundary_conditions: list[str] = None


@dataclass
class ModelOutput:
    """The outputs of a model.

    Args:
        surface: the output surface variables.
        volume: the output volume variables.
    """

    surface: list[str] = None
    volume: list[str] = None


@dataclass
class PostProcessInput:
    """Designates the variables to use as post-processing input.

    Args:
        surface: the post-processing input surface variables.
    """

    surface: list[str] = None


@dataclass
class ModelConfiguration:
    """Configures the build of a model.

    Args:
        project: the project of the configuration.
        build_preset: indicates the build duration. Available options:

                    | *debug*: < 30 min, only 4 dat

                    | *1_day*: < 24 hours

                    | *2_days*: < 2 days, default value.

                    | *7_days*: < 1 week
        build_on_top: indicates if build_on_top learning is enabled. Default is False.
        input: the inputs of the model.
        output: the outputs of the model.
        global_coefficients: the Global Coefficients of the model.
        domain_of_analysis: The Domain of Analysis of the model configuration.
        pp_input: The post-processing input (e.g. a surface variable).

    Example:
        Define a new configuration and launch a build.

        .. code-block:: python

            import ansys.simai.core as asc
            from ansys.simai.core.data.model_configuration import (
                DomainAxisDefinition,
                DomainOfAnalysis,
                ModelConfiguration,
                ModelInput,
                ModelOutput,
                PostProcessInput,
            )

            simai = asc.from_config()

            # Get the project of interest
            aero_dyn_project = simai.projects.get(name="aero-dyn")

            # Define the inputs of the model
            model_input = ModelInput(surface=["Velocity"], boundary_conditions=["Vx"])

            # Define the outputs of the model
            model_output = ModelOutput(
                surface=["Pressure", "WallShearStress_0"], volume=["Velocity_0", "Pressure"]
            )

            # Define the surface post-processing input
            pp_input = PostProcessInput(surface=["Temperature_1"])

            # Define the model coefficients
            global_coefficients = [("max(Pressure)", "maxpress")]

            # Set the Domain of Analysis
            doa = DomainOfAnalysis(
                length=("relative_to_max", 5, 8.1),
                width=("relative_to_max", 5, 8.1),
                height=("absolute", -4.5, 0.1),
            )

            # Define the build configuration for the model
            new_conf = ModelConfiguration(
                project=aero_dyn_project,
                build_preset="debug",
                build_on_top=False,
                input=model_input,
                output=model_output,
                global_coefficients=global_coefficients,
                domain_of_analysis=doa,
                pp_input=pp_input,
            )

            # Launch a model build with the new configuration
            new_model = simai.models.build(new_conf)
    """

    project: "Optional[Project]" = None
<<<<<<< HEAD
    continuous: bool = False
=======
    build_on_top: bool = False
    input: ModelInput = field(default_factory=lambda: ModelInput())
    output: ModelOutput = field(default_factory=lambda: ModelOutput())
>>>>>>> 9d80677d
    domain_of_analysis: DomainOfAnalysis = field(default_factory=lambda: DomainOfAnalysis())

    def __set_gc(self, gcs: list[GlobalCoefficientDefinition]):
        verified_gcs = []

        for gc in gcs:
            gc_unit = GlobalCoefficientDefinition(*gc) if isinstance(gc, tuple) else gc
            if self.project is None:
                raise ProcessingError(
                    f"{self.__class__.__name__}: a project must be defined for setting global coefficients."
                ) from None

            self.project.verify_gc_formula(
                gc_unit.formula, self.input.boundary_conditions, self.output.surface
            )
            verified_gcs.append(gc_unit)
        self.__dict__["global_coefficients"] = verified_gcs

    def __get_gc(self):
        return self.__dict__.get("global_coefficients")

    global_coefficients: list[GlobalCoefficientDefinition] = property(__get_gc, __set_gc)

    def __validate_build_preset(self, val: str):
        if val not in SupportedBuildPresets:
            raise InvalidArguments(
                f"Invalid value for build_preset, build_preset should be one of {list(SupportedBuildPresets.keys())}"
            )

    def __set_build_preset(self, val: str):
        self.__validate_build_preset(val)
        self.__dict__["build_preset"] = val

    def __get_build_preset(self):
        return self.__dict__.get("build_preset")

    build_preset = property(__get_build_preset, __set_build_preset)

    def __validate_variables(self, vars_to_validate: list[str], var_type: str):
        sample_metadata = self.project.sample.fields.get("extracted_metadata")
        var_fields = dict_get(sample_metadata, var_type, "fields", default=[])
        var_fields_name = {fd.get("name") for fd in var_fields}
        unknown_variables = set(vars_to_validate) - var_fields_name
        if unknown_variables:
            raise ProcessingError(
                f"{self.__class__.__name__}: {var_type} variables {', '.join(unknown_variables)} do not exist in the reference sample."
            ) from None

    def __validate_surface_variables(self, vars_to_validate: list[str]):
        sample_metadata = self.project.sample.fields.get("extracted_metadata")
        if not sample_metadata.get("surface"):
            raise ProcessingError(
                "No surface field is found in the reference sample. A surface field is required to use surface variables."
            ) from None
        self.__validate_variables(vars_to_validate, "surface")

    def __validate_volume_variables(self, vars_to_validate: list[str]):
        sample_metadata = self.project.sample.fields.get("extracted_metadata")
        if not sample_metadata.get("volume"):
            raise ProcessingError(
                "No volume field is found in the reference sample. A volume field is required to use volume variables."
            ) from None
        self.__validate_variables(vars_to_validate, "volume")

    def __set_input(self, model_input: ModelInput):
        if not model_input:
            raise InvalidArguments(
                "Invalid value for input; input should be an instance of ModelInput."
            )
        if model_input.surface:
            self.__validate_surface_variables(model_input.surface)
        self.__dict__["input"] = model_input

    def __get_input(self):
        return self.__dict__.get("input")

    input = property(__get_input, __set_input)

    def __set_output(self, model_output: ModelOutput):
        if not model_output:
            raise InvalidArguments(
                "Invalid value for output; output should be an instance of ModelOutput."
            )
        if model_output.surface:
            self.__validate_surface_variables(model_output.surface)

        if model_output.volume:
            self.__validate_volume_variables(model_output.volume)

        self.__dict__["output"] = model_output

    def __get_output(self):
        return self.__dict__.get("output")

    output = property(__get_output, __set_output)

    def __set_pp_input(self, pp_input: PostProcessInput):
        if not pp_input:
            pp_input = PostProcessInput()
        if pp_input.surface:
            self.__validate_surface_variables(pp_input.surface)
        self.__dict__["pp_input"] = pp_input

    def __get_pp_input(self):
        return self.__dict__.get("pp_input")

    pp_input = property(__get_pp_input, __set_pp_input)

    def __init__(
        self,
        project: "Project",
        boundary_conditions: Optional[dict[str, Any]] = None,
        build_preset: Optional[str] = "debug",
        build_on_top: bool = False,
        fields: Optional[dict[str, Any]] = None,
        global_coefficients: Optional[list[GlobalCoefficientDefinition]] = None,
        simulation_volume: Optional[dict[str, Any]] = None,
        input: Optional[ModelInput] = None,
        output: Optional[ModelOutput] = None,
        domain_of_analysis: Optional[DomainOfAnalysis] = None,
        pp_input: Optional[PostProcessInput] = None,
    ):
        """Sets the properties of a build configuration."""
        self.project = project
        self.input = ModelInput()
        if input is not None:
            self.input = input
        self.output = ModelOutput()
        if output is not None:
            self.output = output
        self.pp_input = PostProcessInput()
        if pp_input is not None:
            self.pp_input = pp_input
        if boundary_conditions is not None and self.input.boundary_conditions is None:
            self.input.boundary_conditions = list(boundary_conditions.keys())
        self.build_preset = build_preset
        self.build_on_top = build_on_top
        if fields is not None:
            if fields.get("surface_input"):
                self.input.surface = [fd.get("name") for fd in fields["surface_input"]]

            if fields.get("surface"):
                self.output.surface = [fd.get("name") for fd in fields["surface"]]

            if fields.get("volume"):
                self.output.volume = [fd.get("name") for fd in fields["volume"]]

            if fields.get("surface_pp_input"):
                self.pp_input.surface = [fd.get("name") for fd in fields["surface_pp_input"]]

        self.domain_of_analysis = domain_of_analysis
        if simulation_volume is not None:
            self.domain_of_analysis = DomainOfAnalysis(
                length=self._get_doa_axis(simulation_volume, "X"),
                width=self._get_doa_axis(simulation_volume, "Y"),
                height=self._get_doa_axis(simulation_volume, "Z"),
            )

        if global_coefficients is not None:
            gcs = [
                GlobalCoefficientDefinition(**gc) if isinstance(gc, dict) else gc
                for gc in global_coefficients
            ]
            self.global_coefficients = gcs

    def _get_doa_axis(self, sim_vol: dict, rel_pos: str) -> DomainAxisDefinition:
        """Composes a DomainAxisDefinition from raw json."""
        pos = sim_vol.get(rel_pos)
        return DomainAxisDefinition(position=pos["type"], value=pos["value"], length=pos["length"])

    def _set_doa_axis(self, fld: DomainAxisDefinition, param: str) -> dict[str, Any]:
        """Serializes a DomainAxisDefinition to the required format for the server."""
        if fld is None:
            raise InvalidArguments(
                f"Empty parameter '{param}' found when setting the Domain of Analysis. All parameters should be set."
            )
        return {"length": fld.length, "type": fld.position, "value": fld.value}

    def _to_payload(self):
        """Constructs the payload for a build request."""

        bcs = {}
        if self.input.boundary_conditions is not None:
            bcs = {bc_name: {} for bc_name in self.input.boundary_conditions}

        sample_metadata = self.project.sample.fields.get("extracted_metadata")
        surface_fields = dict_get(sample_metadata, "surface", "fields", default=[])
        volume_fields = dict_get(sample_metadata, "volume", "fields", default=[])

        surface_input_fld = []
        if self.input.surface is not None:
            surface_input_fld = [
                fd for fd in surface_fields if fd.get("name") in self.input.surface
            ]

        surface_fld = []
        if self.output.surface is not None:
            surface_fld = [fd for fd in surface_fields if fd.get("name") in self.output.surface]

        volume_fld = []
        if self.output.volume:
            volume_fld = [fd for fd in volume_fields if fd.get("name") in self.output.volume]

        gcs = []
        if self.global_coefficients is not None:
            gcs = [asdict(gc) for gc in self.global_coefficients]

        surface_pp_input_fld = []
        if self.pp_input.surface is not None:
            surface_pp_input_fld = [
                fd for fd in surface_fields if fd.get("name") in self.pp_input.surface
            ]

        flds = {
            "surface": surface_fld,
            "surface_input": surface_input_fld,
            "volume": volume_fld,
            "surface_pp_input": surface_pp_input_fld,
        }

        simulation_volume = {
            "X": self._set_doa_axis(self.domain_of_analysis.length, "length"),
            "Y": self._set_doa_axis(self.domain_of_analysis.width, "width"),
            "Z": self._set_doa_axis(self.domain_of_analysis.height, "height"),
        }

        return {
            "boundary_conditions": bcs,
            "build_preset": SupportedBuildPresets[self.build_preset],
            "continuous": self.build_on_top,
            "fields": flds,
            "global_coefficients": gcs,
            "simulation_volume": simulation_volume,
        }

    @classmethod
    def _from_payload(cls, **kwargs) -> "ModelConfiguration":
        # Retrieve SDK version of build preset from API version of build preset
        build_preset = next(
            (k for k, v in SupportedBuildPresets.items() if v == kwargs.get("build_preset")), None
        )
        kwargs["build_preset"] = build_preset
        if build_on_top := kwargs.pop("continuous", None):
            kwargs["build_on_top"] = build_on_top
        return ModelConfiguration(**kwargs)

    def compute_global_coefficient(self) -> List[float]:
        """Computes the results of the formula for all global coefficients with respect to the project's sample."""

        if self.project is None:
            raise ProcessingError(
                f"{self.__class__.__name__}: a project must be a defined for computing the global coefficient formula."
            ) from None

        return [
            self.project.compute_gc_formula(
                gc.formula, self.input.boundary_conditions, self.output.surface
            )
            for gc in self.global_coefficients
        ]

    del __set_build_preset, __get_build_preset<|MERGE_RESOLUTION|>--- conflicted
+++ resolved
@@ -288,13 +288,7 @@
     """
 
     project: "Optional[Project]" = None
-<<<<<<< HEAD
-    continuous: bool = False
-=======
     build_on_top: bool = False
-    input: ModelInput = field(default_factory=lambda: ModelInput())
-    output: ModelOutput = field(default_factory=lambda: ModelOutput())
->>>>>>> 9d80677d
     domain_of_analysis: DomainOfAnalysis = field(default_factory=lambda: DomainOfAnalysis())
 
     def __set_gc(self, gcs: list[GlobalCoefficientDefinition]):
