# Copyright (C) 2023 ANSYS, Inc. and/or its affiliates.
# SPDX-License-Identifier: MIT
#
#
# Permission is hereby granted, free of charge, to any person obtaining a copy
# of this software and associated documentation files (the "Software"), to deal
# in the Software without restriction, including without limitation the rights
# to use, copy, modify, merge, publish, distribute, sublicense, and/or sell
# copies of the Software, and to permit persons to whom the Software is
# furnished to do so, subject to the following conditions:
#
# The above copyright notice and this permission notice shall be included in all
# copies or substantial portions of the Software.
#
# THE SOFTWARE IS PROVIDED "AS IS", WITHOUT WARRANTY OF ANY KIND, EXPRESS OR
# IMPLIED, INCLUDING BUT NOT LIMITED TO THE WARRANTIES OF MERCHANTABILITY,
# FITNESS FOR A PARTICULAR PURPOSE AND NONINFRINGEMENT. IN NO EVENT SHALL THE
# AUTHORS OR COPYRIGHT HOLDERS BE LIABLE FOR ANY CLAIM, DAMAGES OR OTHER
# LIABILITY, WHETHER IN AN ACTION OF CONTRACT, TORT OR OTHERWISE, ARISING FROM,
# OUT OF OR IN CONNECTION WITH THE SOFTWARE OR THE USE OR OTHER DEALINGS IN THE
# SOFTWARE.

<<<<<<< HEAD
import logging
from typing import TYPE_CHECKING, List, NamedTuple, Optional
=======
from typing import TYPE_CHECKING, Dict, List, NamedTuple, Optional
>>>>>>> 34257608

from ansys.simai.core.data.base import DataModel, Directory
from ansys.simai.core.data.model_configuration import ModelConfiguration
from ansys.simai.core.data.types import Identifiable, get_id_from_identifiable
from ansys.simai.core.errors import InvalidArguments, ProcessingError

if TYPE_CHECKING:
    from ansys.simai.core.data.global_coefficients_requests import (
        CheckGlobalCoefficient,
        ComputeGlobalCoefficient,
    )
    from ansys.simai.core.data.training_data import TrainingData

EXTRA_CALCULETTE_FIELDS = ["Area", "Normals", "Centroids"]

logger = logging.getLogger(__name__)


class IsTrainableInfo(NamedTuple):
    """Properties for project's trainability.

    The objects of this class can be used as booleans
    in condition statements as in the example:

    Example:
        Verify the project is trainable

        .. code-block:: python

            pt = my_project.is_trainable()

            if pt:
                print(pt)

        It prints:

        .. code-block:: shell

            <is_trainable: False, reason(s): Not enough data to train a model: we need at least 3 data points to train a model.>

    Attributes:
        is_trainable (bool):    True if the project is trainable, False if it is not.
        reason (str):           If not_trainable is False, the reason why the project is not trainable. None otherwise.

    """

    is_trainable: bool
    reason: str = None

    def __bool__(self) -> bool:
        return self.is_trainable

    def __repr__(self) -> str:
        return f"<is_trainable: {self.is_trainable}, reason(s): {self.reason}>"


class Project(DataModel):
    """Provides the local representation of a  project object."""

    def __repr__(self) -> str:
        return f"<Project: {self.id}, {self.name}>"

    @property
    def name(self) -> str:
        """Name of project."""
        return self.fields["name"]

    @name.setter
    def name(self, new_name: str):
        """Rename the project.

        Args:
            new_name: New name to give to the project.
        """
        self._client._api.update_project(self.id, name=new_name)
        self.reload()

    @property
    def data(self) -> List["TrainingData"]:
        """List of all :class:`~ansys.simai.core.data.training_data.TrainingData` instances in the project."""
        raw_td_list = self._client._api.iter_training_data_in_project(self.id)
        return [
            self._client.training_data._model_from(training_data) for training_data in raw_td_list
        ]

    @property
    def sample(self) -> Optional["TrainingData"]:
        """Sample of the project. The sample determines what variable and settings are available during model configuration."""
        raw_sample = self.fields["sample"]
        if raw_sample is None:
            return None
        return self._client.training_data._model_from(self.fields["sample"])

    @sample.setter
    def sample(self, new_sample: Identifiable["TrainingData"]):
        td_id = get_id_from_identifiable(new_sample)
        self._client._api.set_project_sample(self.id, td_id)
        self.reload()

    @property
    def last_model_configuration(self) -> ModelConfiguration:
        """The last :class:`configuration <ansys.simai.core.data.model_configuration.ModelConfiguration>` that was used for training a model in this project."""
        return ModelConfiguration(project=self, **self.fields.get("last_model_configuration"))

    def delete(self) -> None:
        """Delete the project."""
        self._client._api.delete_project(self.id)

    def is_trainable(self) -> bool:
        """Check if the project meets the prerequisites to be trained."""
        tt = self._client._api.is_project_trainable(self.id)
        return IsTrainableInfo(**tt)

    def get_variables(self) -> Optional[Dict[str, List[str]]]:
        """Get the available variables for the model's input/output."""
        if not self.sample:
            return None

        sample_metadata = self.sample.fields.get("extracted_metadata")
        data = {}
        for key, vals in sample_metadata.items():
            local_fields = vals.get("fields", [])
            data[key] = [local_field.get("name") for local_field in local_fields]
        return data

    def verify_gc_formula(
        self, gc_formula: str, bc: list[str] = None, surface_variables: list[str] = None
    ):
        """Verifies if the Global Coefficient formula is valid."""

        if not self.sample:
            raise ProcessingError(
                f"No sample is set in the project {self.id}. A sample should be set for verifying a Global Coefficients formula."
            )

        sample_metadata = self.sample.fields.get("extracted_metadata")

        gc_check: CheckGlobalCoefficient = self._client._check_gc_formula_directory._model_from(
            data={
                "id": f"{self.id}-check-{gc_formula}",
            },
            project_id=self.id,
            gc_formula=gc_formula,
            sample_metadata=sample_metadata,
            bc=bc,
            surface_variables=surface_variables,
        )

        gc_check.run()
        gc_check.wait()

        return gc_check.is_ready

    def compute_gc_formula(
        self, gc_formula: str, bc: list[str] = None, surface_variables: list[str] = None
    ):
        """Verifies if the Global Coefficient formula is valid."""

        if not self.sample:
            raise ProcessingError(
                f"No sample is set in the project {self.id}. A sample should be set for computing the results of a Global Coefficients formula."
            )

        sample_metadata = self.sample.fields.get("extracted_metadata")

        sample_metadata = self.sample.fields.get("extracted_metadata")

        gc_compute: ComputeGlobalCoefficient = (
            self._client._compute_gc_formula_directory._model_from(
                data={
                    "id": f"{self.id}-compute-{gc_formula}",
                },
                project_id=self.id,
                gc_formula=gc_formula,
                sample_metadata=sample_metadata,
                bc=bc,
                surface_variables=surface_variables,
            )
        )

        gc_compute.run()
        gc_compute.wait()

        return gc_compute.result if gc_compute.is_ready else None


class ProjectDirectory(Directory[Project]):
    """Provides a collection of methods related to projects.

    This class is accessed through ``client.projects``.

    Example:
        List all projects::

            import ansys.simai.core

            simai = ansys.simai.core.from_config()
            simai.projects.list()
    """

    _data_model = Project

    def list(self) -> List[Project]:
        """List all projects available on the server."""
        return [self._model_from(data) for data in self._client._api.projects()]

    def create(self, name: str) -> Project:
        """Create a project."""
        return self._model_from(self._client._api.create_project(name=name))

    def get(self, id: Optional[str] = None, name: Optional[str] = None):
        """Get a project by either ID or name.

        You can specify either the ID or the name, not both.

        Args:
            id: ID of the project.
            name: Name of the project.
        """
        if name and id:
            raise InvalidArguments("Only the 'id' or 'name' argument should be specified.")
        elif name:
            return self._model_from(self._client._api.get_project_by_name(name))
        elif id:
            return self._model_from(self._client._api.get_project(id))
        else:
            raise InvalidArguments("Either the 'id' or 'name' argument should be specified.")

    def delete(self, project: Identifiable[Project]) -> None:
        """Delete a project.

        Args:
            project: ID or :class:`model <Project>` of the project.
        """
        self._client._api.delete_project(get_id_from_identifiable(project))<|MERGE_RESOLUTION|>--- conflicted
+++ resolved
@@ -20,12 +20,8 @@
 # OUT OF OR IN CONNECTION WITH THE SOFTWARE OR THE USE OR OTHER DEALINGS IN THE
 # SOFTWARE.
 
-<<<<<<< HEAD
 import logging
 from typing import TYPE_CHECKING, List, NamedTuple, Optional
-=======
-from typing import TYPE_CHECKING, Dict, List, NamedTuple, Optional
->>>>>>> 34257608
 
 from ansys.simai.core.data.base import DataModel, Directory
 from ansys.simai.core.data.model_configuration import ModelConfiguration
@@ -139,7 +135,7 @@
         tt = self._client._api.is_project_trainable(self.id)
         return IsTrainableInfo(**tt)
 
-    def get_variables(self) -> Optional[Dict[str, List[str]]]:
+    def get_variables(self) -> Optional[dict[str, List[str]]]:
         """Get the available variables for the model's input/output."""
         if not self.sample:
             return None
