# Copyright (C) 2023 ANSYS, Inc. and/or its affiliates.
# SPDX-License-Identifier: MIT
#
#
# Permission is hereby granted, free of charge, to any person obtaining a copy
# of this software and associated documentation files (the "Software"), to deal
# in the Software without restriction, including without limitation the rights
# to use, copy, modify, merge, publish, distribute, sublicense, and/or sell
# copies of the Software, and to permit persons to whom the Software is
# furnished to do so, subject to the following conditions:
#
# The above copyright notice and this permission notice shall be included in all
# copies or substantial portions of the Software.
#
# THE SOFTWARE IS PROVIDED "AS IS", WITHOUT WARRANTY OF ANY KIND, EXPRESS OR
# IMPLIED, INCLUDING BUT NOT LIMITED TO THE WARRANTIES OF MERCHANTABILITY,
# FITNESS FOR A PARTICULAR PURPOSE AND NONINFRINGEMENT. IN NO EVENT SHALL THE
# AUTHORS OR COPYRIGHT HOLDERS BE LIABLE FOR ANY CLAIM, DAMAGES OR OTHER
# LIABILITY, WHETHER IN AN ACTION OF CONTRACT, TORT OR OTHERWISE, ARISING FROM,
# OUT OF OR IN CONNECTION WITH THE SOFTWARE OR THE USE OR OTHER DEALINGS IN THE
# SOFTWARE.

from typing import TYPE_CHECKING, List, NamedTuple, Optional

from ansys.simai.core.data.base import DataModel, Directory
from ansys.simai.core.data.models import ModelConfiguration
from ansys.simai.core.data.types import Identifiable, get_id_from_identifiable
from ansys.simai.core.errors import InvalidArguments

if TYPE_CHECKING:
    from ansys.simai.core.data.training_data import TrainingData


class IsTrainableInfo(NamedTuple):
    """Properties for project's trainability.

    The objects of this class can be used as booleans
    in condition statements as in the example:

    Example:
        Verify the project is trainable

        .. code-block:: python

            pt = my_project.is_trainable()

            if pt:
                print(pt)

        It prints:

        .. code-block:: shell

            <is_trainable: False, reason(s): Not enough data to train a model: we need at least 3 data points to train a model.>

    Attributes:
        is_trainable (bool):    True if the project is trainable, False if it is not.
        reason (str):           If not_trainable is False, the reason why the project is not trainable. None otherwise.

    """

    is_trainable: bool
    reason: str = None

    def __bool__(self) -> bool:
        return self.is_trainable

    def __repr__(self) -> str:
        return f"<is_trainable: {self.is_trainable}, reason(s): {self.reason}>"


class Project(DataModel):
    """Provides the local representation of a  project object."""

    def __repr__(self) -> str:
        return f"<Project: {self.id}, {self.name}>"

    @property
    def name(self) -> str:
        """Name of project."""
        return self.fields["name"]

    @name.setter
    def name(self, new_name: str):
        """Rename the project.

        Args:
            new_name: New name to give to the project.
        """
        self._client._api.update_project(self.id, name=new_name)
        self.reload()

    @property
    def data(self) -> List["TrainingData"]:
        """List of all :class:`~ansys.simai.core.data.training_data.TrainingData` instances in the project."""
        raw_td_list = self._client._api.iter_training_data_in_project(self.id)
        return [
            self._client.training_data._model_from(training_data) for training_data in raw_td_list
        ]

    @property
    def sample(self) -> Optional["TrainingData"]:
        """Sample of the project. The sample determines what variable and settings are available during model configuration."""
        raw_sample = self.fields["sample"]
        if raw_sample is None:
            return None
        return self._client.training_data._model_from(self.fields["sample"])

    @sample.setter
    def sample(self, new_sample: Identifiable["TrainingData"]):
        td_id = get_id_from_identifiable(new_sample)
        self._client._api.set_project_sample(self.id, td_id)
        self.reload()

    @property
    def last_model_configuration(self) -> ModelConfiguration:
<<<<<<< HEAD
        """The last configuration :class:`~ansys.simai.core.data.models.ModelConfiguration` that was used for training a model in this project."""
=======
        """The last :class:`configuration <ansys.simai.core.data.models.ModelConfiguration>` that was used for training a model in this project."""
>>>>>>> 20319aff
        return ModelConfiguration(project_id=self.id, **self.fields.get("last_model_configuration"))

    def delete(self) -> None:
        """Delete the project."""
        self._client._api.delete_project(self.id)

    def is_trainable(self) -> bool:
        """Check if the project meets the prerequisites to be trained."""
        tt = self._client._api.is_project_trainable(self.id)
        return IsTrainableInfo(**tt)

    def get_variables(self) -> dict[str, list[str]] | None:
        """Get the available variables for the model's input/output."""
        if not self.sample:
            return None

        sample_metadata = self.sample.fields.get("extracted_metadata")
        data = {}
        for key, vals in sample_metadata.items():
            local_fields = vals.get("fields", [])
            data[key] = [local_field.get("name") for local_field in local_fields]
        return data


class ProjectDirectory(Directory[Project]):
    """Provides a collection of methods related to projects.

    This class is accessed through ``client.projects``.

    Example:
        List all projects::

            import ansys.simai.core

            simai = ansys.simai.core.from_config()
            simai.projects.list()
    """

    _data_model = Project

    def list(self) -> List[Project]:
        """List all projects available on the server."""
        return [self._model_from(data) for data in self._client._api.projects()]

    def create(self, name: str) -> Project:
        """Create a project."""
        return self._model_from(self._client._api.create_project(name=name))

    def get(self, id: Optional[str] = None, name: Optional[str] = None):
        """Get a project by either ID or name.

        You can specify either the ID or the name, not both.

        Args:
            id: ID of the project.
            name: Name of the project.
        """
        if name and id:
            raise InvalidArguments("Only the 'id' or 'name' argument should be specified.")
        elif name:
            return self._model_from(self._client._api.get_project_by_name(name))
        elif id:
            return self._model_from(self._client._api.get_project(id))
        else:
            raise InvalidArguments("Either the 'id' or 'name' argument should be specified.")

    def delete(self, project: Identifiable[Project]) -> None:
        """Delete a project.

        Args:
            project: ID or :class:`model <Project>` of the project.
        """
        self._client._api.delete_project(get_id_from_identifiable(project))<|MERGE_RESOLUTION|>--- conflicted
+++ resolved
@@ -114,11 +114,7 @@
 
     @property
     def last_model_configuration(self) -> ModelConfiguration:
-<<<<<<< HEAD
-        """The last configuration :class:`~ansys.simai.core.data.models.ModelConfiguration` that was used for training a model in this project."""
-=======
         """The last :class:`configuration <ansys.simai.core.data.models.ModelConfiguration>` that was used for training a model in this project."""
->>>>>>> 20319aff
         return ModelConfiguration(project_id=self.id, **self.fields.get("last_model_configuration"))
 
     def delete(self) -> None:
