# Copyright (C) 2023 ANSYS, Inc. and/or its affiliates.
# SPDX-License-Identifier: MIT
#
#
# Permission is hereby granted, free of charge, to any person obtaining a copy
# of this software and associated documentation files (the "Software"), to deal
# in the Software without restriction, including without limitation the rights
# to use, copy, modify, merge, publish, distribute, sublicense, and/or sell
# copies of the Software, and to permit persons to whom the Software is
# furnished to do so, subject to the following conditions:
#
# The above copyright notice and this permission notice shall be included in all
# copies or substantial portions of the Software.
#
# THE SOFTWARE IS PROVIDED "AS IS", WITHOUT WARRANTY OF ANY KIND, EXPRESS OR
# IMPLIED, INCLUDING BUT NOT LIMITED TO THE WARRANTIES OF MERCHANTABILITY,
# FITNESS FOR A PARTICULAR PURPOSE AND NONINFRINGEMENT. IN NO EVENT SHALL THE
# AUTHORS OR COPYRIGHT HOLDERS BE LIABLE FOR ANY CLAIM, DAMAGES OR OTHER
# LIABILITY, WHETHER IN AN ACTION OF CONTRACT, TORT OR OTHERWISE, ARISING FROM,
# OUT OF OR IN CONNECTION WITH THE SOFTWARE OR THE USE OR OTHER DEALINGS IN THE
# SOFTWARE.

from typing import Any, Dict, Iterator
from urllib.parse import quote

from ansys.simai.core.api.mixin import ApiClientMixin


class ProjectClientMixin(ApiClientMixin):
    def projects(self):
        return self._get("projects")

    def get_project(self, id: str):
        return self._get(f"projects/{id}")

    def get_project_by_name(self, name: str):
        return self._get(f"projects/name/{quote(name)}")

    def create_project(self, **kwargs):
        return self._post("projects", json=kwargs)

    def update_project(self, project_id: str, name: str):
        """Update a project name.

        Args:
            project_id: ID of the project.
            name: New name to give to the project.
        """
        request_json = {}
        request_json["name"] = name
        self._patch(f"projects/{project_id}", json=request_json, return_json=False)

    def iter_training_data_in_project(self, project_id: str) -> Iterator[Dict[str, Any]]:
        next_page = f"projects/{project_id}/data"
        while next_page:
            page_request = self._get(next_page, return_json=False)
            next_page = page_request.links.get("next", {}).get("url")
            yield from page_request.json()

    def set_project_sample(self, project_id: str, training_data_id: str):
        self._put(
            f"projects/{project_id}/sample",
            json={"training_data": training_data_id},
            return_json=False,
        )

    def delete_project(self, project_id: str):
        self._delete(f"projects/{project_id}", return_json=False)

<<<<<<< HEAD
    def launch_build(
        self,
        project_id: str,
        config: Dict[str, Any],
        dismiss_data_with_fields_discrepancies: bool = False,
        dismiss_data_with_volume_overflow: bool = False,
    ):
        """Launches a build for a project and according to a given configuration.

        Args:
            project_id: the ID of the project
            config: the build configuration
            dismiss_data_with_fields_discrepancies: set to True for omitting data with missing properties
            dismiss_data_with_volume_overflow: set to True for omitting data outside the Domain of Analysis

        """
        params = {
            "dismiss_data_with_fields_discrepancies": dismiss_data_with_fields_discrepancies,
            "dismiss_data_with_volume_overflow": dismiss_data_with_volume_overflow,
        }
        return self._post(f"projects/{project_id}/model", json=config, params=params)
=======
    def is_project_trainable(self, project_id: str):
        return self._get(f"projects/{project_id}/trainable")
>>>>>>> 99b3c133
<|MERGE_RESOLUTION|>--- conflicted
+++ resolved
@@ -67,7 +67,6 @@
     def delete_project(self, project_id: str):
         self._delete(f"projects/{project_id}", return_json=False)
 
-<<<<<<< HEAD
     def launch_build(
         self,
         project_id: str,
@@ -89,7 +88,6 @@
             "dismiss_data_with_volume_overflow": dismiss_data_with_volume_overflow,
         }
         return self._post(f"projects/{project_id}/model", json=config, params=params)
-=======
+
     def is_project_trainable(self, project_id: str):
-        return self._get(f"projects/{project_id}/trainable")
->>>>>>> 99b3c133
+        return self._get(f"projects/{project_id}/trainable")