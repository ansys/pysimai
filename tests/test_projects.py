# Copyright (C) 2023 ANSYS, Inc. and/or its affiliates.
# SPDX-License-Identifier: MIT
#
#
# Permission is hereby granted, free of charge, to any person obtaining a copy
# of this software and associated documentation files (the "Software"), to deal
# in the Software without restriction, including without limitation the rights
# to use, copy, modify, merge, publish, distribute, sublicense, and/or sell
# copies of the Software, and to permit persons to whom the Software is
# furnished to do so, subject to the following conditions:
#
# The above copyright notice and this permission notice shall be included in all
# copies or substantial portions of the Software.
#
# THE SOFTWARE IS PROVIDED "AS IS", WITHOUT WARRANTY OF ANY KIND, EXPRESS OR
# IMPLIED, INCLUDING BUT NOT LIMITED TO THE WARRANTIES OF MERCHANTABILITY,
# FITNESS FOR A PARTICULAR PURPOSE AND NONINFRINGEMENT. IN NO EVENT SHALL THE
# AUTHORS OR COPYRIGHT HOLDERS BE LIABLE FOR ANY CLAIM, DAMAGES OR OTHER
# LIABILITY, WHETHER IN AN ACTION OF CONTRACT, TORT OR OTHERWISE, ARISING FROM,
# OUT OF OR IN CONNECTION WITH THE SOFTWARE OR THE USE OR OTHER DEALINGS IN THE
# SOFTWARE.

from dataclasses import asdict
from typing import TYPE_CHECKING

import pytest
import responses

from ansys.simai.core.data.models import ModelConfiguration
from ansys.simai.core.data.training_data import TrainingData
from ansys.simai.core.errors import ApiClientError

if TYPE_CHECKING:
    from ansys.simai.core.data.projects import Project


@responses.activate
def test_project_rename(simai_client):
    project = simai_client._project_directory._model_from({"id": "0011", "name": "riri"})

    responses.add(
        responses.PATCH,
        "https://test.test/projects/0011",
        status=204,
    )
    responses.add(
        responses.GET,
        "https://test.test/projects/0011",
        json={"id": "0011", "name": "fifi"},
        status=200,
    )

    project.name = "fifi"
    assert project.name == "fifi"


@responses.activate
def test_project_list_training_data(simai_client):
    project: Project = simai_client._project_directory._model_from({"id": "0011", "name": "riri"})

    responses.add(
        responses.GET,
        "https://test.test/projects/0011/data",
        match=[responses.matchers.query_param_matcher({})],
        headers={"Link": '<https://test.test/projects/0011/data?last_id=first>; rel="next"'},
        json=[{"id": "first"}],
        status=200,
    )

    responses.add(
        responses.GET,
        "https://test.test/projects/0011/data",
        match=[responses.matchers.query_param_matcher({"last_id": "first"})],
        json=[{"id": "second"}],
        status=200,
    )

    assert [data.id for data in project.data] == ["first", "second"]


@responses.activate
def test_project_sample(simai_client):
    raw_td = {"id": "28-06-1712", "name": "jean-jacques rousseau"}
    raw_project = {"id": "xX007Xx", "name": "fifi", "sample": None}

    project: Project = simai_client._project_directory._model_from(raw_project)

    responses.add(
        responses.PUT,
        f"https://test.test/projects/{project.id}/sample",
        match=[responses.matchers.json_params_matcher({"training_data": raw_td["id"]})],
        status=200,
    )
    responses.add(
        responses.GET,
        f"https://test.test/projects/{project.id}",
        json=({**raw_project, "sample": raw_td}),
        status=200,
    )
    assert project.sample is None
    project.sample = raw_td["id"]
    assert isinstance(project.sample, TrainingData)
    assert project.sample.id == raw_td["id"]


@responses.activate
<<<<<<< HEAD
def test_last_model_configuration(simai_client):
    """Test last_configuration property."""

    last_conf = {
        "boundary_conditions": {"Vx": {}},
        "build_preset": "debug",
        "continuous": False,
        "fields": {},
        "global_coefficients": None,
        "simulation_volume": None,
    }

    raw_project = {
        "id": "xX007Xx",
        "name": "fifi",
        "sample": None,
        "last_model_configuration": last_conf,
    }
=======
@pytest.mark.parametrize(
    "status_code,response_body,error_type",
    [
        (200, {"is_trainable": True}, None),
        (200, {"is_trainable": False, "reason": "a reason why it fails"}, None),
        (400, None, ApiClientError),
    ],
)
def test_is_trainable(simai_client, status_code, response_body, error_type):
    """Test is_trainable method according to is_trainable parameter and the response status code."""
    raw_project = {"id": "xX007Xx", "name": "fifi", "sample": None}
>>>>>>> 99b3c133

    project: Project = simai_client._project_directory._model_from(raw_project)

    responses.add(
        responses.GET,
<<<<<<< HEAD
        f"https://test.test/projects/{project.id}/",
        status=200,
        json=raw_project,
    )

    project_last_conf = project.last_model_configuration

    assert isinstance(project_last_conf, ModelConfiguration)
    assert asdict(project_last_conf) == (last_conf | {"project_id": raw_project.get("id")})
=======
        f"https://test.test/projects/{project.id}/trainable",
        status=status_code,
        json=response_body,
    )

    if status_code == 200:
        pt = project.is_trainable()

        assert bool(pt) is response_body.get("is_trainable")
        assert pt.reason == response_body.get("reason")
    else:
        with pytest.raises(error_type):
            project.is_trainable()


########## Variables for testing get_variables ##########
METADATA_RAW = {
    "boundary_conditions": {
        "fields": [
            {
                "format": "value",
                "keys": None,
                "name": "Vx",
                "unit": None,
                "value": -5.569587230682373,
            }
        ]
    },
    "surface": {
        "fields": [
            {
                "format": "value",
                "keys": None,
                "location": "cell",
                "name": "Pressure",
                "unit": None,
            },
            {
                "format": "value",
                "keys": None,
                "location": "cell",
                "name": "TurbulentViscosity",
                "unit": None,
            },
        ]
    },
    "volume": {
        "fields": [
            {
                "format": "value",
                "keys": None,
                "location": "cell",
                "name": "Pressure",
                "unit": None,
            }
        ]
    },
}

VARS_OUT = {
    "boundary_conditions": ["Vx"],
    "surface": ["Pressure", "TurbulentViscosity"],
    "volume": ["Pressure"],
}

SAMPLE_RAW = {
    "extracted_metadata": METADATA_RAW,
    "id": "DarkKnight",
    "is_complete": True,
    "is_deletable": True,
    "is_in_a_project_being_trained": False,
    "is_sample_of_a_project": True,
    "luggage_version": "52.2.2",
}


@pytest.mark.parametrize(
    "in_sample,vars_out",
    [
        (None, None),
        (SAMPLE_RAW, VARS_OUT),
    ],
)
def test_get_variables(simai_client, in_sample, vars_out):
    """WHEN sample exists
    THEN the output is the names of the available variables"""
    raw_project = {"id": "xX007Xx", "name": "fifi", "sample": in_sample}

    project: Project = simai_client._project_directory._model_from(raw_project)

    var_pool = project.get_variables()
    assert var_pool == vars_out
>>>>>>> 99b3c133
<|MERGE_RESOLUTION|>--- conflicted
+++ resolved
@@ -104,7 +104,6 @@
 
 
 @responses.activate
-<<<<<<< HEAD
 def test_last_model_configuration(simai_client):
     """Test last_configuration property."""
 
@@ -123,7 +122,22 @@
         "sample": None,
         "last_model_configuration": last_conf,
     }
-=======
+
+    project: Project = simai_client._project_directory._model_from(raw_project)
+
+    responses.add(
+        responses.GET,
+        f"https://test.test/projects/{project.id}/",
+        status=200,
+        json=raw_project,
+    )
+
+    project_last_conf = project.last_model_configuration
+
+    assert isinstance(project_last_conf, ModelConfiguration)
+    assert asdict(project_last_conf) == (last_conf | {"project_id": raw_project.get("id")})
+
+
 @pytest.mark.parametrize(
     "status_code,response_body,error_type",
     [
@@ -135,23 +149,11 @@
 def test_is_trainable(simai_client, status_code, response_body, error_type):
     """Test is_trainable method according to is_trainable parameter and the response status code."""
     raw_project = {"id": "xX007Xx", "name": "fifi", "sample": None}
->>>>>>> 99b3c133
-
-    project: Project = simai_client._project_directory._model_from(raw_project)
-
-    responses.add(
-        responses.GET,
-<<<<<<< HEAD
-        f"https://test.test/projects/{project.id}/",
-        status=200,
-        json=raw_project,
-    )
-
-    project_last_conf = project.last_model_configuration
-
-    assert isinstance(project_last_conf, ModelConfiguration)
-    assert asdict(project_last_conf) == (last_conf | {"project_id": raw_project.get("id")})
-=======
+
+    project: Project = simai_client._project_directory._model_from(raw_project)
+
+    responses.add(
+        responses.GET,
         f"https://test.test/projects/{project.id}/trainable",
         status=status_code,
         json=response_body,
@@ -243,5 +245,4 @@
     project: Project = simai_client._project_directory._model_from(raw_project)
 
     var_pool = project.get_variables()
-    assert var_pool == vars_out
->>>>>>> 99b3c133
+    assert var_pool == vars_out