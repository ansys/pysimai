--- conflicted
+++ resolved
@@ -20,30 +20,20 @@
 # OUT OF OR IN CONNECTION WITH THE SOFTWARE OR THE USE OR OTHER DEALINGS IN THE
 # SOFTWARE.
 
-<<<<<<< HEAD
 from typing import TYPE_CHECKING, NamedTuple
 from unittest.mock import Mock
-=======
-from typing import TYPE_CHECKING
->>>>>>> 34257608
 
 import pytest
 import responses
 
-<<<<<<< HEAD
 from ansys.simai.core.data.model_configuration import (
+    DomainAxisDefinition,
+    DomainOfAnalysis,
     ModelConfiguration,
     ModelInput,
     ModelOutput,
 )
-=======
-from ansys.simai.core.data.models import (
-    DomainAxisDefinition,
-    DomainOfAnalysis,
-    ModelConfiguration,
-)
 from ansys.simai.core.errors import InvalidArguments
->>>>>>> 34257608
 
 if TYPE_CHECKING:
     from ansys.simai.core.data.models import Model
@@ -246,7 +236,6 @@
     assert launched_model.project_id == MODEL_RAW["project_id"]
 
     assert launched_model.configuration._to_payload() == MODEL_CONF_RAW
-<<<<<<< HEAD
 
 
 @responses.activate
@@ -308,7 +297,6 @@
     assert launched_model.project_id == MODEL_RAW["project_id"]
 
     assert launched_model.configuration._to_payload() == new_conf._to_payload()
-=======
 
 
 def test_set_doa(simai_client):
@@ -408,5 +396,4 @@
         width=DomainAxisDefinition(*wdth),
     )
 
-    assert doa_tuple == doa_long
->>>>>>> 34257608
+    assert doa_tuple == doa_long